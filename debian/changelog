--- conflicted
+++ resolved
@@ -1,4 +1,23 @@
-<<<<<<< HEAD
+virt-manager (0.8.6-1) experimental; urgency=low
+
+  [ Guido Günther ]
+  * [6fbc153] Suggest gnome-keyring (Closes: #605685)
+  * [0f4af7d] Also suggest python-gnome-keyring
+
+  [ Laurent Léonard ]
+  * [3c3b839] New patch 0002-Use-IPy-from-python-ipy.patch (Closes:
+    #605967)
+  * [878fdfc] Remove its own version of IPy
+  * [1f554ec] Add python-ipy dependency
+  * [b3e7ca4] Imported Upstream version 0.8.6
+  * [e763c6e] Drop patches
+    - 0002-l10n-Updates-to-French-fr-translation.patch - fixed upstream
+    - 0003-l10n-Updates-to-French-fr-translation.patch - fixed upstream
+    - 0004-Add-AM_MAINTAINER_MODE-and-drop-m4-include.patch - fixed upstream
+  * [f213a57] Bump virtinst dependency version to 0.500.5
+
+ -- Laurent Léonard <laurent@open-minds.org>  Sun, 30 Jan 2011 15:25:40 +0100
+
 virt-manager (0.8.4-8) unstable; urgency=low
 
   [ Laurent Léonard ]
@@ -12,26 +31,6 @@
     Closes: #591808
  
  -- Guido Günther <agx@sigxcpu.org>  Thu, 30 Sep 2010 13:32:01 +0200
-=======
-virt-manager (0.8.6-1) experimental; urgency=low
-
-  [ Guido Günther ]
-  * [6fbc153] Suggest gnome-keyring (Closes: #605685)
-  * [0f4af7d] Also suggest python-gnome-keyring
-
-  [ Laurent Léonard ]
-  * [3c3b839] New patch 0002-Use-IPy-from-python-ipy.patch (Closes:
-    #605967)
-  * [878fdfc] Remove its own version of IPy
-  * [1f554ec] Add python-ipy dependency
-  * [b3e7ca4] Imported Upstream version 0.8.6
-  * [e763c6e] Drop patches
-    - 0002-l10n-Updates-to-French-fr-translation.patch - fixed upstream
-    - 0003-l10n-Updates-to-French-fr-translation.patch - fixed upstream
-    - 0004-Add-AM_MAINTAINER_MODE-and-drop-m4-include.patch - fixed upstream
-  * [f213a57] Bump virtinst dependency version to 0.500.5
-
- -- Laurent Léonard <laurent@open-minds.org>  Sun, 30 Jan 2011 15:25:40 +0100
 
 virt-manager (0.8.5-1) experimental; urgency=low
 
@@ -61,7 +60,6 @@
     include.patch. Add AM_MAINTAINER_MODE and drop m4/ include
 
  -- Guido Günther <agx@sigxcpu.org>  Wed, 29 Sep 2010 16:27:50 +0200
->>>>>>> ff2e16bc
 
 virt-manager (0.8.4-7) unstable; urgency=low
 
