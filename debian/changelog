--- conflicted
+++ resolved
@@ -1,10 +1,3 @@
-<<<<<<< HEAD
-virt-manager (0.5.2-3~bpo40+1) etch-backports; urgency=low
-
-  * Rebuild for Etch backports.
-
- -- Guido Guenther <agx@sigxcpu.org>  Thu, 27 Dec 2007 19:54:20 +0100
-=======
 virt-manager (0.5.3-2) unstable; urgency=low
 
   * upload to unstable
@@ -31,7 +24,12 @@
   * run autogen.sh 
 
  -- Guido Guenther <agx@sigxcpu.org>  Thu, 20 Dec 2007 19:32:56 +0100
->>>>>>> a3367d8f
+
+virt-manager (0.5.2-3~bpo40+1) etch-backports; urgency=low
+
+  * Rebuild for Etch backports.
+
+ -- Guido Guenther <agx@sigxcpu.org>  Thu, 27 Dec 2007 19:54:20 +0100
 
 virt-manager (0.5.2-3) unstable; urgency=low
 
